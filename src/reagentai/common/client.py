--- conflicted
+++ resolved
@@ -36,16 +36,13 @@
         self.tools = tools
         self.dependencies = dependencies
 
-<<<<<<< HEAD
-        self.agent = Agent(model_name, tools=tools, instructions=instructions, output_type=MultipleOutputs)
-=======
         self.agent = Agent(
             model_name,
             tools=tools,
             instructions=instructions,
             deps_type=dependency_types,
+            output_type=MultipleOutputs,
         )
->>>>>>> 26b593c9
 
         self.result_history = None
         logger.info(f"LLMClient initialized with model: {model_name}")
