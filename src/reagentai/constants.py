from logging import INFO
from pathlib import Path

AVAILABLE_LLM_MODELS = [
    "gemini-2.0-flash",
    "gemini-2.5-flash-preview-04-17",
]
AIZYNTHFINDER_CONFIG_PATH: str = "data/config.yml"
EXAMPLE_PROMPTS = [
    "Show the SMILES and structure of Caffeine.",
    "Suggest a retrosynthesis for Aspirin. Show the top 3 routes.",
    "Suggest a retrosynthesis for Ibuprofen. Show all molecule images from the first route.",
<<<<<<< HEAD
    "Show in the image the best synthesis route of COc1cccc(OC(=O)/C=C/c2cc(OC)c(OC)c(OC)c2)c1.",
=======
    "Find molecules similar to Aspirin (O=C(C)Oc1ccccc1C(=O)O) from the following list: Paracetamol (CC(=O)Nc1ccc(O)cc1), Ibuprofen (CC(C)Cc1ccc(C(C)C(=O)O)cc1), Naproxen (COc1ccc2cc(C(C)C(=O)O)ccc2c1). Show the top 2.",
>>>>>>> 1ff238c3
]

DEFAULT_LOG_LEVEL: int = INFO
LOG_DIR: Path = Path("logs")
LOG_TO_FILE: bool = True

APP_CSS: str = """
    .contain { display: flex !important; flex-direction: column !important; }
    #chatbot_display { flex-grow: 1 !important; overflow: auto !important;}
    #tool_display { flex-grow: 1 !important; overflow: auto !important;}
    #col { height: calc(95vh - 112px - 16px) !important; }
    #logo_container {
        height: 5vh !important;
        display: flex;
        justify-content: left;
        align-items: center;
    }
"""<|MERGE_RESOLUTION|>--- conflicted
+++ resolved
@@ -10,11 +10,8 @@
     "Show the SMILES and structure of Caffeine.",
     "Suggest a retrosynthesis for Aspirin. Show the top 3 routes.",
     "Suggest a retrosynthesis for Ibuprofen. Show all molecule images from the first route.",
-<<<<<<< HEAD
     "Show in the image the best synthesis route of COc1cccc(OC(=O)/C=C/c2cc(OC)c(OC)c(OC)c2)c1.",
-=======
     "Find molecules similar to Aspirin (O=C(C)Oc1ccccc1C(=O)O) from the following list: Paracetamol (CC(=O)Nc1ccc(O)cc1), Ibuprofen (CC(C)Cc1ccc(C(C)C(=O)O)cc1), Naproxen (COc1ccc2cc(C(C)C(=O)O)ccc2c1). Show the top 2.",
->>>>>>> 1ff238c3
 ]
 
 DEFAULT_LOG_LEVEL: int = INFO
