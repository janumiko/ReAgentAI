--- conflicted
+++ resolved
@@ -4,17 +4,12 @@
 from pydantic_ai import Tool
 
 from src.reagentai.common.client import LLMClient
-<<<<<<< HEAD
-from src.reagentai.tools.retrosynthesis import perform_retrosynthesis
-from src.reagentai.tools.smiles import image_from_smiles, is_valid_smiles
-=======
 from src.reagentai.constants import AIZYNTHFINDER_CONFIG_PATH
 from src.reagentai.tools.retrosynthesis import (
     initialize_aizynthfinder,
     perform_retrosynthesis,
 )
-from src.reagentai.tools.smiles import is_valid_smiles
->>>>>>> 26b593c9
+from src.reagentai.tools.smiles import image_from_smiles, is_valid_smiles
 
 MAIN_AGENT_INSTRUCTIONS_PATH: str = "src/reagentai/agents/main/instructions.txt"
 MAIN_AGENT_MODEL: str = "google-gla:gemini-2.0-flash"
@@ -42,12 +37,7 @@
     with open(MAIN_AGENT_INSTRUCTIONS_PATH) as instructions_file:
         instructions = instructions_file.read()
 
-<<<<<<< HEAD
     tools = [Tool(perform_retrosynthesis), Tool(is_valid_smiles), Tool(image_from_smiles)]
-=======
-    # Define tools for the main agent
-    tools = [Tool(perform_retrosynthesis), Tool(is_valid_smiles)]
->>>>>>> 26b593c9
 
     aizynth_finder = initialize_aizynthfinder(
         config_path=AIZYNTHFINDER_CONFIG_PATH,
